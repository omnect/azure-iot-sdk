use azure_iot_sdk_sys::*;
use core::slice;
use eis_utils::*;
use log::{debug, error};
use rand::Rng;
use std::boxed::Box;
use std::collections::HashMap;
use std::error::Error;
use std::ffi::{c_void, CStr, CString};
use std::mem;
use std::str;
use std::sync::Once;
use std::time::{Duration, SystemTime};

use crate::message::IotMessage;

static mut IOTHUB_INIT_RESULT: i32 = -1;
static IOTHUB_INIT_ONCE: Once = Once::new();

macro_rules! days_to_secs {
    ($num_days:expr) => {
        $num_days * 24 * 60 * 60
    };
}

#[derive(Debug)]
pub enum TwinUpdateState {
    Complete = 0,
    Partial = 1,
}

#[derive(Debug)]
pub enum UnauthenticatedReason {
    ExpiredSasToken,
    DeviceDisabled,
    BadCredential,
    RetryExpired,
    NoNetwork,
    CommunicationError,
}

#[derive(Debug)]
pub enum AuthenticationStatus {
    Authenticated,
    Unauthenticated(UnauthenticatedReason),
}

pub type DirectMethod = Box<
    (dyn Fn(serde_json::Value) -> Result<Option<serde_json::Value>, Box<dyn Error + Send + Sync>>
         + Send),
>;

pub trait EventHandler {
<<<<<<< HEAD
    fn handle_connection_status(
        &self,
        _auth_status: AuthenticationStatus,
    ) {
    }

    fn handle_c2d_message(&self, message: IotMessage) -> Result<(), Box<dyn Error + Send + Sync>> {
=======
    fn handle_message(&self, message: IotMessage) -> Result<(), Box<dyn Error + Send + Sync>> {
>>>>>>> cc0a9253
        debug!("unhandled call to handle_message(). message: {:?}", message);
        Ok(())
    }

    fn handle_twin_desired(
        &self,
        state: TwinUpdateState,
        desired: serde_json::Value,
    ) -> Result<(), Box<dyn Error + Send + Sync>> {
        debug!(
            "unhandled call to handle_twin_desired(). state: {:?} twin: {}",
            state,
            desired.to_string()
        );
        Ok(())
    }

    fn get_direct_methods(&self) -> Option<&HashMap<String, DirectMethod>> {
        debug!("unhandled call to get_direct_methods().");
        None
    }
}

pub struct IotHubModuleClient {
    handle: IOTHUB_MODULE_CLIENT_LL_HANDLE,
    event_handler: Box<dyn EventHandler>,
}

impl IotHubModuleClient {
    pub fn from_identity_service(
        event_handler: impl EventHandler + 'static,
    ) -> Result<Box<Self>, Box<dyn Error + Send + Sync>> {
        let connection_info = request_connection_string_from_eis_with_expiry(
            SystemTime::now()
                .duration_since(SystemTime::UNIX_EPOCH)?
                .saturating_add(Duration::from_secs(days_to_secs!(30))),
        )?;

        IotHubModuleClient::from_connection_string(
            connection_info.connection_string.as_str(),
            event_handler,
        )
    }

    pub fn from_connection_string(
        connection_string: &str,
        event_handler: impl EventHandler + 'static,
    ) -> Result<Box<Self>, Box<dyn Error + Send + Sync>> {
        IotHubModuleClient::iothub_init()?;

        unsafe {
            let c_string = CString::new(connection_string)?;
            let handle = IoTHubModuleClient_LL_CreateFromConnectionString(
                c_string.into_raw(),
                Some(MQTT_Protocol),
            );

            if handle.is_null() {
                return Err(Box::<dyn Error + Send + Sync>::from(
                    "error while calling IoTHubModuleClient_LL_CreateFromConnectionString()",
                ));
            }

            let mut client = Box::new(IotHubModuleClient {
                handle,
                event_handler: Box::new(event_handler),
            });

            client.set_callbacks()?;

            Ok(client)
        }
    }

    pub fn send_d2c_message(
        &mut self,
        mut message: IotMessage,
<<<<<<< HEAD
    ) -> Result<(), Box<dyn Error + Send + Sync>> {
=======
    ) -> Result<u32, Box<dyn Error + Send + Sync>> {
>>>>>>> cc0a9253
        unsafe {
            let handle = message.create_outgoing_handle()?;
            let queue = message.get_output_queue();
            let ctx = rand::thread_rng().gen::<u32>();

            debug!("send_event with internal id: {}", ctx);

            let result = IoTHubModuleClient_LL_SendEventToOutputAsync(
                self.handle,
                handle,
                queue.as_ptr(),
                Some(IotHubModuleClient::c_d2c_confirmation_callback),
                ctx as *mut c_void,
            );

            if result != IOTHUB_CLIENT_RESULT_TAG_IOTHUB_CLIENT_OK {
                return Err(Box::<dyn Error + Send + Sync>::from(
                    "error while calling IoTHubModuleClient_LL_SendEventToOutputAsync()",
                ));
            }

<<<<<<< HEAD
        Ok(())
=======
            Ok(ctx)
        }
>>>>>>> cc0a9253
    }

    pub fn send_reported_state(
        &mut self,
        reported: serde_json::Value,
    ) -> Result<(), Box<dyn Error + Send + Sync>> {
        unsafe {
            debug!("send reported: {}", reported.to_string());

            let reported_state = CString::new(reported.to_string()).unwrap();
            let size = reported_state.as_bytes().len();
            let ctx = self as *mut IotHubModuleClient as *mut c_void;

            if IOTHUB_CLIENT_RESULT_TAG_IOTHUB_CLIENT_OK
                != IoTHubModuleClient_LL_SendReportedState(
                    self.handle,
                    reported_state.into_raw() as *mut u8,
                    size,
                    Some(IotHubModuleClient::c_reported_twin_callback),
                    ctx,
                )
            {
                return Err(Box::<dyn Error + Send + Sync>::from(
                    "error while calling IoTHubModuleClient_LL_SendReportedState()",
                ));
            }
        }

        Ok(())
    }

    pub fn do_work(&mut self) {
        unsafe {
            IoTHubModuleClient_LL_DoWork(self.handle);
        }
    }

    fn iothub_init() -> Result<(), Box<dyn Error + Send + Sync>> {
        unsafe {
            IOTHUB_INIT_ONCE.call_once(|| {
                IOTHUB_INIT_RESULT = IoTHub_Init();
            });

            match IOTHUB_INIT_RESULT {
                0 => Ok(()),
                _ => Err(Box::<dyn Error + Send + Sync>::from(
                    "error while IoTHub_Init()",
                )),
            }
        }
    }

    fn set_callbacks(&mut self) -> Result<(), Box<dyn Error + Send + Sync>> {
        unsafe {
            let ctx = self as *mut IotHubModuleClient as *mut c_void;

            if IOTHUB_CLIENT_RESULT_TAG_IOTHUB_CLIENT_OK
                != IoTHubModuleClient_LL_SetConnectionStatusCallback(
                    self.handle,
                    Some(IotHubModuleClient::c_connection_status_callback),
                    ctx,
                )
            {
                return Err(Box::<dyn Error + Send + Sync>::from(
                    "error while calling IoTHubModuleClient_LL_SetConnectionStatusCallback()",
                ));
            }

            let input_name = CString::new("input").unwrap();
            if IOTHUB_CLIENT_RESULT_TAG_IOTHUB_CLIENT_OK
                != IoTHubModuleClient_LL_SetInputMessageCallback(
                    self.handle,
                    input_name.as_ptr(),
                    Some(IotHubModuleClient::c_c2d_message_callback),
                    ctx,
                )
            {
                return Err(Box::<dyn Error + Send + Sync>::from(
                    "error while calling IoTHubModuleClient_LL_SetInputMessageCallback()",
                ));
            }

            if IOTHUB_CLIENT_RESULT_TAG_IOTHUB_CLIENT_OK
                != IoTHubModuleClient_LL_SetModuleTwinCallback(
                    self.handle,
                    Some(IotHubModuleClient::c_desired_twin_callback),
                    ctx,
                )
            {
                return Err(Box::<dyn Error + Send + Sync>::from(
                    "error while calling IoTHubModuleClient_LL_SetModuleTwinCallback()",
                ));
            }

            if IOTHUB_CLIENT_RESULT_TAG_IOTHUB_CLIENT_OK
                != IoTHubModuleClient_LL_GetTwinAsync(
                    self.handle,
                    Some(IotHubModuleClient::c_get_twin_async_callback),
                    ctx,
                )
            {
                return Err(Box::<dyn Error + Send + Sync>::from(
                    "error while calling IoTHubModuleClient_LL_GetTwinAsync()",
                ));
            }

            if IOTHUB_CLIENT_RESULT_TAG_IOTHUB_CLIENT_OK
                != IoTHubModuleClient_LL_SetModuleMethodCallback(
                    self.handle,
                    Some(IotHubModuleClient::c_direct_method_callback),
                    ctx,
                )
            {
                return Err(Box::<dyn Error + Send + Sync>::from(
                    "error while calling IoTHubModuleClient_LL_SetModuleMethodCallback()",
                ));
            }

            Ok(())
        }
    }

<<<<<<< HEAD
    //#[allow(unused_variables, non_snake_case)]
=======
>>>>>>> cc0a9253
    unsafe extern "C" fn c_connection_status_callback(
        connection_status: IOTHUB_CLIENT_CONNECTION_STATUS,
        status_reason: IOTHUB_CLIENT_CONNECTION_STATUS_REASON,
        ctx: *mut ::std::os::raw::c_void,
    ) {
        let client = &mut *(ctx as *mut IotHubModuleClient);
        let status = match connection_status {
            IOTHUB_CLIENT_CONNECTION_STATUS_TAG_IOTHUB_CLIENT_CONNECTION_AUTHENTICATED => {
                AuthenticationStatus::Authenticated
            }
            IOTHUB_CLIENT_CONNECTION_STATUS_TAG_IOTHUB_CLIENT_CONNECTION_UNAUTHENTICATED => {
                match status_reason {
                    IOTHUB_CLIENT_CONNECTION_STATUS_REASON_TAG_IOTHUB_CLIENT_CONNECTION_EXPIRED_SAS_TOKEN => {
                        AuthenticationStatus::Unauthenticated(UnauthenticatedReason::ExpiredSasToken)
                    }
                    IOTHUB_CLIENT_CONNECTION_STATUS_REASON_TAG_IOTHUB_CLIENT_CONNECTION_DEVICE_DISABLED => {
                        AuthenticationStatus::Unauthenticated(UnauthenticatedReason::DeviceDisabled)
                    }
                    IOTHUB_CLIENT_CONNECTION_STATUS_REASON_TAG_IOTHUB_CLIENT_CONNECTION_BAD_CREDENTIAL => {
                        AuthenticationStatus::Unauthenticated(UnauthenticatedReason::BadCredential)
                    }
                    IOTHUB_CLIENT_CONNECTION_STATUS_REASON_TAG_IOTHUB_CLIENT_CONNECTION_RETRY_EXPIRED => {
                        AuthenticationStatus::Unauthenticated(UnauthenticatedReason::RetryExpired)
                    }
                    IOTHUB_CLIENT_CONNECTION_STATUS_REASON_TAG_IOTHUB_CLIENT_CONNECTION_NO_NETWORK => {
                        AuthenticationStatus::Unauthenticated(UnauthenticatedReason::NoNetwork)
                    }
                    IOTHUB_CLIENT_CONNECTION_STATUS_REASON_TAG_IOTHUB_CLIENT_CONNECTION_COMMUNICATION_ERROR => {
                        AuthenticationStatus::Unauthenticated(UnauthenticatedReason::CommunicationError)
                    }
                    _ => panic!("unknown unauthenticated reason"),
                }
            }
            _ => panic!("unknown authenticated state"),
        };

        debug!("Received connection status: {:?}", status);

        client
            .event_handler
            .handle_connection_status(status)
    }

    unsafe extern "C" fn c_c2d_message_callback(
        handle: *mut IOTHUB_MESSAGE_HANDLE_DATA_TAG,
        ctx: *mut ::std::os::raw::c_void,
    ) -> IOTHUBMESSAGE_DISPOSITION_RESULT {
        let message = IotMessage::from_incoming_handle(handle);
        let client = &mut *(ctx as *mut IotHubModuleClient);

        debug!("Received message from iothub: {:?}", message);

        match client.event_handler.handle_c2d_message(message) {
            Result::Ok(_) => IOTHUBMESSAGE_DISPOSITION_RESULT_TAG_IOTHUBMESSAGE_ACCEPTED,
            Result::Err(_) => IOTHUBMESSAGE_DISPOSITION_RESULT_TAG_IOTHUBMESSAGE_REJECTED,
        }
    }

    unsafe extern "C" fn c_desired_twin_callback(
        state: DEVICE_TWIN_UPDATE_STATE,
        payload: *const ::std::os::raw::c_uchar,
        size: usize,
        ctx: *mut ::std::os::raw::c_void,
    ) {
        let payload: serde_json::Value =
            serde_json::from_slice(slice::from_raw_parts(payload, size)).unwrap();
        let client = &mut *(ctx as *mut IotHubModuleClient);
        let state: TwinUpdateState = mem::transmute(state as i8);

        debug!(
            "Twin callback. state: {:?} size: {} payload: {}",
            state, size, payload
        );

        client
            .event_handler
            .handle_twin_desired(state, payload)
            .unwrap();
    }

    unsafe extern "C" fn c_get_twin_async_callback(
        state: DEVICE_TWIN_UPDATE_STATE,
        payload: *const ::std::os::raw::c_uchar,
        size: usize,
        _ctx: *mut ::std::os::raw::c_void,
    ) {
        let state: TwinUpdateState = mem::transmute(state as i8);

        debug!(
            "GetTwinAsync result. state: {:?} size: {} payload: {}",
            state,
            size,
            str::from_utf8(slice::from_raw_parts(payload, size)).unwrap()
        );
    }

    unsafe extern "C" fn c_reported_twin_callback(
        status_code: std::os::raw::c_int,
        _ctx: *mut ::std::os::raw::c_void,
    ) {
        match status_code {
            204 => debug!("SendReportedTwin result: {}", status_code),
            _ => error!("SendReportedTwin result: {}", status_code),
        }
    }

    unsafe extern "C" fn c_direct_method_callback(
        method_name: *const ::std::os::raw::c_char,
        payload: *const ::std::os::raw::c_uchar,
        size: usize,
        response: *mut *mut ::std::os::raw::c_uchar,
        response_size: *mut usize,
        ctx: *mut ::std::os::raw::c_void,
    ) -> ::std::os::raw::c_int {
        const METHOD_RESPONSE_SUCCESS: i32 = 200;
        const METHOD_RESPONSE_ERROR: i32 = 401;

        let empty_result: CString = CString::new("{ }").unwrap();
        *response_size = empty_result.as_bytes().len();
        *response = empty_result.into_raw() as *mut u8;

        let method_name = CStr::from_ptr(method_name).to_str().unwrap();
        debug!("Received direct method call: {:?}", method_name);

        let client = &mut *(ctx as *mut IotHubModuleClient);

        if let Some(method) = client
            .event_handler
            .get_direct_methods()
            .and_then(|methods| (methods.get(method_name)))
        {
            let payload = slice::from_raw_parts(payload, size);
            let payload: serde_json::Value =
                serde_json::from_str(str::from_utf8(payload).unwrap()).unwrap();
            debug!("Payload: {}", payload.to_string());

            match method(payload) {
                Result::Ok(None) => {
                    debug!("Method has no result");
                    return METHOD_RESPONSE_SUCCESS;
                }
                Result::Ok(Some(result)) => {
                    debug!("Result: {}", result.to_string());

                    let result: CString = CString::new(result.to_string()).unwrap();
                    *response_size = result.as_bytes().len();
                    *response = result.into_raw() as *mut u8;

                    return METHOD_RESPONSE_SUCCESS;
                }

                Result::Err(e) => error!("error: {}", e),
            }
        } else {
            error!("method not implemented")
        }

        METHOD_RESPONSE_ERROR
    }

    unsafe extern "C" fn c_d2c_confirmation_callback(
        status: IOTHUB_CLIENT_RESULT,
        ctx: *mut std::ffi::c_void,
    ) {
        debug!(
            "Received confirmation from iothub for event with internal id: {} and status: {}",
            ctx as u32, status
        );
    }
}

impl Drop for IotHubModuleClient {
    fn drop(&mut self) {
        unsafe {
            IoTHubModuleClient_LL_Destroy(self.handle);
        }
    }
}<|MERGE_RESOLUTION|>--- conflicted
+++ resolved
@@ -51,7 +51,6 @@
 >;
 
 pub trait EventHandler {
-<<<<<<< HEAD
     fn handle_connection_status(
         &self,
         _auth_status: AuthenticationStatus,
@@ -59,9 +58,6 @@
     }
 
     fn handle_c2d_message(&self, message: IotMessage) -> Result<(), Box<dyn Error + Send + Sync>> {
-=======
-    fn handle_message(&self, message: IotMessage) -> Result<(), Box<dyn Error + Send + Sync>> {
->>>>>>> cc0a9253
         debug!("unhandled call to handle_message(). message: {:?}", message);
         Ok(())
     }
@@ -139,11 +135,7 @@
     pub fn send_d2c_message(
         &mut self,
         mut message: IotMessage,
-<<<<<<< HEAD
-    ) -> Result<(), Box<dyn Error + Send + Sync>> {
-=======
     ) -> Result<u32, Box<dyn Error + Send + Sync>> {
->>>>>>> cc0a9253
         unsafe {
             let handle = message.create_outgoing_handle()?;
             let queue = message.get_output_queue();
@@ -165,12 +157,8 @@
                 ));
             }
 
-<<<<<<< HEAD
-        Ok(())
-=======
             Ok(ctx)
         }
->>>>>>> cc0a9253
     }
 
     pub fn send_reported_state(
@@ -293,10 +281,6 @@
         }
     }
 
-<<<<<<< HEAD
-    //#[allow(unused_variables, non_snake_case)]
-=======
->>>>>>> cc0a9253
     unsafe extern "C" fn c_connection_status_callback(
         connection_status: IOTHUB_CLIENT_CONNECTION_STATUS,
         status_reason: IOTHUB_CLIENT_CONNECTION_STATUS_REASON,
